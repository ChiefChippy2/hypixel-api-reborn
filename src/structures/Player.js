const SkyWars = require('./MiniGames/SkyWars');
const BedWars = require('./MiniGames/BedWars');
const UHC = require('./MiniGames/UHC');
const SpeedUHC = require('./MiniGames/SpeedUHC');
const MurderMystery = require('./MiniGames/MurderMystery');
const Duels = require('./MiniGames/Duels');
const BuildBattle = require('./MiniGames/BuildBattle');
const MegaWalls = require('./MiniGames/MegaWalls');
const CopsAndCrims = require('./MiniGames/CopsAndCrims');
const TNTGames = require('./MiniGames/TNTGames');
const SmashHeroes = require('./MiniGames/SmashHeroes');
const VampireZ = require('./MiniGames/VampireZ');
const BlitzSurvivalGames = require('./MiniGames/BlitzSurvivalGames');
const ArenaBrawl = require('./MiniGames/ArenaBrawl');
const Arcade = require('./MiniGames/Arcade');
const Pit = require('./MiniGames/Pit');
const getRecentGames = require('../API/getRecentGames');
const Color = require('./Color');
const Game = require('./Game');
const PlayerCosmetics = require('./PlayerCosmetics');
const { recursive } = require('../utils/removeSnakeCase');
/**
 * Player class
 */
class Player {
  /**
   * @param {object} data Player data
   * @param {object} fakethis
   */
  constructor (data, fakethis) {
    /**
     * Player nickname
     * @type {string}
     */
    this.nickname = data.displayname;
    /**
     * Player UUID
     * @type {string}
     */
    this.uuid = data.uuid;
    /**
     * Player nickname history known to Hypixel
     * @type {Array<string>}
     */
    this.history = data.knownAliases;
    /**
     * Player rank
     * @type {PlayerRank}
     */
    this.rank = getRank(data);
    /**
     * Player minecraft version
     * @type {string|null}
     */
    this.mcVersion = data.mcVersionRp || null;
    /**
     * Current chat channel, usually ALL, PARTY, or GUILD
     * @type {string|null}
     */
    this.channel = data.channel || null;
    /**
     * Timestamp when player last logged in
     * @type {number}
     */
    this.firstLoginTimestamp = data.firstLogin || null;
    /**
     * Timestamp when player last logged in as Date
     * @type {Date}
     */
    this.firstLogin = data.firstLogin ? new Date(data.firstLogin) : null;
    /**
     * Player's recently played game
     * @type {Game|null}
     */
    this.lastLoginTimestamp = data.lastLogin || null;
    /**
     * Timestamp when player first logged in
     * @type {number}
     */
    this.lastLogin = data.lastLogin ? new Date(data.lastLogin) : null;
    /**
     * Timestamp when player last logged out as Date
     * @type {Date}
     */
    this.lastLogoutTimestamp = data.lastLogout || null;
    /**
     * Timestamp when player first logged in as Date
     * @type {Date}
     */
    this.lastLogout = data.lastLogout ? new Date(data.lastLogout) : null;
    /**
     * Recently played game
     * @type {Game|null}
     */
    this.recentlyPlayedGame = data.mostRecentGameType ? new Game(data.mostRecentGameType) : null;
    /**
     * Player's plus color (must be a MVP+ rank)
     * @type {Color|null}
     */
    this.plusColor = this.rank === 'MVP+' || this.rank === 'MVP++' ? (data.rankPlusColor ? new Color(data.rankPlusColor) : null) : null;
    /**
     * MVP++ prefix color
     * @type {Color|null}
     */
    this.prefixColor = this.rank === 'MVP++' ? (data.monthlyRankColor ? new Color(data.monthlyRankColor) : new Color('GOLD')) : null;
    /**
     * Player's guild. Guild option must be `true`. <br>
     * Example: {@link Client#getPlayer}
     * @type {Guild}
     */
    this.guild = data.guild ? data.guild : null;
    /**
     * Player karma
     * @type {number}
     */
    this.karma = data.karma || 0;
    /**
     * Player achievements
     * @type {Object}
     */
    this.achievements = recursive(data.achievements);
    /**
     * Player achievement points
     * @type {number}
     */
    this.achievementPoints = data.achievementPoints || 0;
    /**
     * Player total experience
     * @type {number}
     */
    this.totalExperience = data.networkExp || 0;
    /**
     * Player level
     * @type {number}
     */
    this.level = getPlayerLevel(this.totalExperience) || 0;
    /**
     * Player social media, if any
     * @type {Array<PlayerSocialMedia>}
     */
    this.socialMedia = getSocialMedia(data.socialMedia) || [];
    /**
     * Amount of gift bundles sent
     * @type {number}
     */
    this.giftBundlesSent = data.giftingMeta ? data.giftingMeta.realBundlesGiven || 0 : null;
    /**
     * Amount of gift bundles received
     * @type {number}
     */
    this.giftBundlesReceived = data.giftingMeta ? data.giftingMeta.realBundlesReceived || 0 : null;
    /**
     * Amount of gifts sent
     * @type {number}
     */
    this.giftsSent = data.giftingMeta ? data.giftingMeta.giftsGiven || 0 : null;
    /**
     * Is player online?
     * @type {boolean}
     */
    this.isOnline = this.lastLoginTimestamp > this.lastLogoutTimestamp;
    /**
     * Last time player claimed the daily reward
     * @type {Date | null}
     */
    this.lastDailyReward = new Date(data.lastAdsenseGenerateTime) || null;
    /**
     * Last time player claimed the daily reward, as timestamp
     * @type {number | null}
     */
    this.lastDailyRewardTimestamp = data.lastAdsenseGenerateTime || null;
    /**
     * Total amount of Daily Rewards
     * @type {number | null}
     */
    this.totalRewards = data.totalRewards || null;
    /**
     * Total amount of Daily Rewards claimed
     * @type {number | null}
     */
    this.totalDailyRewards = data.totalDailyRewards || null;
    /**
     * Honestly no clue what this is specifically
     * @type {number | null}
     */
    this.rewardStreak = data.rewardStreak || null;
    /**
     * Current Daily Rewards streak
     * @type {number | null}
     */
    this.rewardScore = data.rewardScore || null;
    /**
     * Highest Daily Rewards streak
     * @type {number | null}
     */
    this.rewardHighScore = data.rewardHighScore || null;
    /**
     * Player leveling progress.
     * @type {LevelProgress}
     */
    this.levelProgress = playerLevelProgress(data);
    /**
     * Player recent games
     * @return {Promise<Array<RecentGame>>}
     */
    this.getRecentGames = function () {
      return getRecentGames.call(fakethis, this.uuid, this);
    };
    /**
     * Player stats for each mini-game
     * @type {PlayerStats}
     */
    this.stats = (data.stats ? {
      skywars: (data.stats.SkyWars ? new SkyWars(data.stats.SkyWars) : null),
      bedwars: (data.stats.Bedwars ? new BedWars(data.stats.Bedwars) : null),
      uhc: (data.stats.UHC ? new UHC(data.stats.UHC) : null),
      speeduhc: (data.stats.SpeedUHC ? new SpeedUHC(data.stats.SpeedUHC) : null),
      murdermystery: (data.stats.MurderMystery ? new MurderMystery(data.stats.MurderMystery) : null),
      duels: (data.stats.Duels ? new Duels(data.stats.Duels) : null),
      buildbattle: (data.stats.BuildBattle ? new BuildBattle(data.stats.BuildBattle) : null),
      megawalls: (data.stats.Walls3 ? new MegaWalls(data.stats.Walls3) : null),
      copsandcrims: (data.stats.MCGO ? new CopsAndCrims(data.stats.MCGO) : null),
      tntgames: (data.stats.TNTGames ? new TNTGames(data.stats.TNTGames) : null),
      smashheroes: (data.stats.SuperSmash ? new SmashHeroes(data.stats.SuperSmash) : null),
      vampirez: (data.stats.VampireZ ? new VampireZ(data.stats.VampireZ) : null),
      blitzsg: (data.stats.HungerGames ? new BlitzSurvivalGames(data.stats.HungerGames) : null),
      arena: (data.stats.Arena ? new ArenaBrawl(data.stats.Arena) : null),
<<<<<<< HEAD
      arcade: (data.stats.Arcade ? new Arcade({...data.stats.Arcade, ...data.achievements}) : null),
      pit: (data.stats.Pit ? new Pit(data.stats.Pit) : null)
=======
      arcade: (data.stats.Arcade ? new Arcade({ ...data.stats.Arcade, ...data.achievements }) : null)
>>>>>>> a190fc05
    } : null);
    /**
     * User's current language
     * @type {string}
     * @default ENGLISH Default to english
     */
    this.userLanguage = data.userLanguage || 'ENGLISH';
    /**
     * Claimed Leveling Rewards
     * @type {number[]}
     */
    this.claimedLevelingRewards = parseClaimedRewards(data) || [];
    /**
     * Global Cosmetics a player owns
     * @type {PlayerCosmetics}
     */
    this.globalCosmetics = new PlayerCosmetics(data) || null;
    /**
     * Time at which the ranks were purchased. Can be all null if bought a long time ago, and some values can be null if player bought directly a rank above that
     * @type {RanksPurchaseTime}
     */
    this.ranksPurchaseTime = {
      'VIP': data.levelUp_VIP ? new Date(data.levelUp_VIP) : null,
      'VIP_PLUS': data.levelUp_VIP_PLUS ? new Date(data.levelUp_VIP_PLUS) : null,
      'MVP': data.levelUp_MVP ? new Date(data.levelUp_MVP) : null,
      'MVP_PLUS': data.levelUp_MVP_PLUS ? new Date(data.levelUp_MVP_PLUS) : null
    };
  }
  /**
   * Player Name ( at least last known to hypixel )
   * @return {string}
   */
  toString () {
    return this.nickname;
  }
}

/**
* @async
* @description Get player's rank
* @param {object} player
* @return {string}
*/
function getRank (player) {
  let rank;
  if (player.prefix) {
    rank = player.prefix.replace(/§[0-9|a-z]|\[|\]/g, '');
  } else if (player.rank && player.rank !== 'NORMAL') {
    switch (player.rank) {
      case 'MODERATOR':
        rank = 'Moderator';
        break;
      case 'YOUTUBER':
        rank = 'YouTube';
        break;
      case 'HELPER':
        rank = 'Helper';
        break;
      case 'ADMIN':
        rank = 'Admin';
        break;
    }
  } else {
    switch (player.newPackageRank) {
      case 'MVP_PLUS':
        rank = player.monthlyPackageRank && player.monthlyPackageRank === 'SUPERSTAR' ? 'MVP++' : 'MVP+';
        break;
      case 'MVP':
        rank = 'MVP';
        break;
      case 'VIP_PLUS':
        rank = 'VIP+';
        break;
      case 'VIP':
        rank = 'VIP';
        break;
      default:
        rank = player.monthlyPackageRank && player.monthlyPackageRank === 'SUPERSTAR' ? 'MVP++' : 'Default';
    }
  }
  return rank;
}
/**
 * @param {number} exp
 * @return {number} Level rounded to the nearest cent
 */
function getPlayerLevel (exp) {
  const base = 10000;
  const growth = 2500;
  const reversePqPrefix = -(base - 0.5 * growth) / growth;
  const reverseConst = reversePqPrefix * reversePqPrefix;
  const growthDivides2 = 2 / growth;
  const num = 1 + reversePqPrefix + Math.sqrt(reverseConst + growthDivides2 * exp);
  const level = Math.round(num * 100) / 100;
  return level;
}
/**
 * @description EXP to next player level.
 * @param {object} player
 * @returns {number}
 */
function xpToNextLevel (player) {
  const lvl = getPlayerLevel(player.networkExp);
  const xpToNext = (2500 * Math.floor(lvl)) + 5000;
  if (player.networkExp < 10000) return 10000;
  return xpToNext;
}
/**
 * @param {Player} player
 * @returns {number}
 */
function levelToXP (player) {
  let level = Number(Math.floor(getPlayerLevel(player.networkExp)));
  level = level - 1;
  const xp = 1250 * level ** 2 + 8750 * level;
  return xp;
}
/**
* Player Network level Progress
* @param {Object} player player data
* @returns {{xpToNext:number,currentXP:number,percent:number,remainingXP:number,percentRemaining:number}}
*/
function playerLevelProgress (player) {
  const xpFromLevel = levelToXP(player);
  let currentXP = (player.networkExp - xpFromLevel);
  const xpToNext = xpToNextLevel(player);
  const remainingXP = (xpToNext - currentXP) + 2500;
  currentXP = currentXP - 2500;
  const percent = (Math.round(((currentXP / xpToNext) * 100) * 100) / 100);
  const percentRemaining = Math.round((100 - percent) * 100) / 100;
  return {
    xpToNext,
    currentXP,
    remainingXP,
    percent,
    percentRemaining
  };
}
/**
 * @param {object} data
 * @return {Array<{name:string,link:string,id:string}>}
 */
function getSocialMedia (data) {
  if (!data) return null;
  const links = data.links;
  const formattedNames = ['Twitter', 'YouTube', 'Instagram', 'Twitch', 'Hypixel', 'Discord'];
  const upperNames = ['TWITTER', 'YOUTUBE', 'INSTAGRAM', 'TWITCH', 'HYPIXEL', 'DISCORD'];
  if (!links) return null;
  return Object.keys(links).map((x) => upperNames.indexOf(x)).filter((x) => x !== -1).map((x) => ({ name: formattedNames[x], link: links[upperNames[x]], id: upperNames[x] }));
}
/**
 *
 * @param {object} data
 * @returns {number[]}
 */
function parseClaimedRewards (data) {
  if (!data) return null;
  return Object.keys(data).map((x) => x.match(/levelingReward_(\d+)/)).filter((x) => x).map((x) => parseInt(x[1], 10));
}
/**
 * @typedef {string} PlayerRank
 * * `Default`
 * * `VIP`
 * * `VIP+`
 * * `MVP`
 * * `MVP+`
 * * `MVP++`
 * * `Helper`
 * * `Moderator`
 * * `Admin`
 * * `YouTube`
 */
/**
 * @typedef {Object} PlayerSocialMedia
 * Player social media object
 * @property {string} name Twitter, YouTube, Instagram, Twitch, Hypixel, Discord
 * @property {string} link Link to social media
 * @property {string} id TWITTER, YOUTUBE, INSTRAGRAM, TWITCH, HYPIXEL, DISCORD
 */
/**
 * @typedef {Object|null} PlayerStats
 * Player stats for each mini-game. `null` if player has no stats.
 * <br>
 * Usage: `<Player>.stats.skywars`
 * @property {SkyWars|null} skywars SkyWars
 * @property {BedWars|null} bedwars BedWars
 * @property {UHC|null} uhc UHC
 * @property {SpeedUHC|null} speedUHC Speed UHC
 * @property {MurderMystery|null} murdermystery Murder Mystery
 * @property {Duels|null} duels Duels
 * @property {BuildBattle|null} buildbattle BuildBattle
 * @property {MegaWalls|null} megawalls MegaWalls
 * @property {CopsAndCrims|null} copsandcrims Cops and Crims
 * @property {TNTGames|null} tntgames The TNT Games
 * @property {SmashHeroes|null} smashheroes Smash Heroes
 * @property {VampireZ|null} vampirez VampireZ
 * @property {BlitzSurvivalGames|null} blitzsg Blitz Survival Games
 * @property {ArenaBrawl|null} arena Arena Brawl
 * @property {Arcade|null} arcade Arcade
 */
/**
 * @typedef {Object} RanksPurchaseTime
 * Time at which ranks were purchased. Beware, even if a player has MVP+(+), every value here *could* be null
 * @property {Date|null} VIP VIP rank
 * @property {Date|null} VIP_PLUS VIP+ rank
 * @property {Date|null} MVP MVP rank
 * @property {Date|null} MVP_PLUS MVP+ rank
 */
/**
 * @typedef {Object} LevelProgress
 * @property {number} xpToNext Total XP to a player's next level.
 * @property {number} remainingXP XP to the player's next level.
 * @property {number} currentXP XP the player current has.
 * @property {number} percent Player level progress as a percentage.
 * @property {number} percentRemaining Remaining percentage of the percent value.
 */
module.exports = Player;<|MERGE_RESOLUTION|>--- conflicted
+++ resolved
@@ -225,12 +225,8 @@
       vampirez: (data.stats.VampireZ ? new VampireZ(data.stats.VampireZ) : null),
       blitzsg: (data.stats.HungerGames ? new BlitzSurvivalGames(data.stats.HungerGames) : null),
       arena: (data.stats.Arena ? new ArenaBrawl(data.stats.Arena) : null),
-<<<<<<< HEAD
       arcade: (data.stats.Arcade ? new Arcade({...data.stats.Arcade, ...data.achievements}) : null),
       pit: (data.stats.Pit ? new Pit(data.stats.Pit) : null)
-=======
-      arcade: (data.stats.Arcade ? new Arcade({ ...data.stats.Arcade, ...data.achievements }) : null)
->>>>>>> a190fc05
     } : null);
     /**
      * User's current language
