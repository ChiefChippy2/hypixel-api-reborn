--- conflicted
+++ resolved
@@ -3,12 +3,7 @@
   constructor (data) {
     this.profileId = data.profile_id;
     this.profileName = data.profile_name;
-<<<<<<< HEAD
     this.members = edit(data.members).map(m => new Member(m));
-=======
-    this.gameMode = data.game_mode || null;
-    this.members = edit(data.members, data.profile_name).map(m => new Member(m));
->>>>>>> 64dba3e4
     this.me = this.members.find(x => x.uuid === data.me);
   }
 }
