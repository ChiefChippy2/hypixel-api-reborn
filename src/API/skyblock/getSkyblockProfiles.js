--- conflicted
+++ resolved
@@ -32,10 +32,7 @@
     profiles.push({
       profile_id: res.profiles[i].profile_id,
       profile_name: res.profiles[i].cute_name,
-<<<<<<< HEAD
-=======
       game_mode: res.profiles[i].game_mode,
->>>>>>> 929b6864
       members: res.profiles[i].members,
       me: query
     });
