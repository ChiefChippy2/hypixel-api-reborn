--- conflicted
+++ resolved
@@ -32,11 +32,6 @@
 
     profiles.push({
       profile_id: res.profiles[i].profile_id,
-<<<<<<< HEAD
-=======
-      profile_name: res.profiles[i].cute_name,
-      game_mode: res.profiles[i].game_mode,
->>>>>>> 64dba3e4
       members: res.profiles[i].members,
       me: query
     });
