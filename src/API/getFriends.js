--- conflicted
+++ resolved
@@ -7,10 +7,6 @@
   query = await toUuid(query);
 
   const res = await this._makeRequest(`/friends?uuid=${query}`);
-<<<<<<< HEAD
-
-=======
->>>>>>> f1af86f4
   if (res.records.length && res.records.length > 0) {
     return res.records.map(f => new Friend(f));
   } else {
