class GuildMember {
  constructor (data) {
    this.uuid = data.uuid;
    this.joinedAtTimestamp = data.joined;
    this.joinedAt = new Date(data.joined);
    this.questParticipation = data.questParticipation || 0;
    this.rank = data.rank;
<<<<<<< HEAD
    this.mutedUntil = data.mutedTill ? data.mutedTill : null;
    let gexp = 0;
    const history = [];
=======
    this.mutedUntilTimestamp = data.mutedTill ? data.mutedTill : null;
    this.mutedUntil = data.mutedTill ? new Date(data.mutedTill) : null;
    var gexp = 0;
    var history = [];
>>>>>>> f02c7838
    if (Object.keys(data.expHistory).length) {
      for (const day in data.expHistory) {
        gexp += data.expHistory[day];
        history.push({ day: day, exp: data.expHistory[day] });
      }
    }
    this.expHistory = history;
    this.weeklyExperience = gexp;
  }
}
module.exports = GuildMember;<|MERGE_RESOLUTION|>--- conflicted
+++ resolved
@@ -5,16 +5,10 @@
     this.joinedAt = new Date(data.joined);
     this.questParticipation = data.questParticipation || 0;
     this.rank = data.rank;
-<<<<<<< HEAD
-    this.mutedUntil = data.mutedTill ? data.mutedTill : null;
+    this.mutedUntilTimestamp = data.mutedTill ? data.mutedTill : null;
+    this.mutedUntil = data.mutedTill ? new Date(data.mutedTill) : null;
     let gexp = 0;
     const history = [];
-=======
-    this.mutedUntilTimestamp = data.mutedTill ? data.mutedTill : null;
-    this.mutedUntil = data.mutedTill ? new Date(data.mutedTill) : null;
-    var gexp = 0;
-    var history = [];
->>>>>>> f02c7838
     if (Object.keys(data.expHistory).length) {
       for (const day in data.expHistory) {
         gexp += data.expHistory[day];
